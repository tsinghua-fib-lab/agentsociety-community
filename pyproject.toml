[project]
name = "agentsociety-community"
<<<<<<< HEAD
version = "0.2.1"
=======
version = "0.2.3"
>>>>>>> d5d1d8ed
description = "A community library for customizing agent/block for AgentSociety"
authors = [
    { name = "Jun Zhang", email = "zhangjun990222@gmail.com" },
]
license = { file = "LICENSE" }
readme = "README.md"
classifiers = [
    "Programming Language :: Python :: 3",
    "Operating System :: POSIX :: Linux",
    "Operating System :: MacOS :: MacOS X",
]
requires-python = ">=3.11"
dependencies = [
    "agentsociety==1.5.0a2",
]

[project.urls]
Homepage = "https://github.com/tsinghua-fib-lab/agentsociety-community"
Repository = "https://github.com/tsinghua-fib-lab/agentsociety-community.git"
Issues = "https://github.com/tsinghua-fib-lab/agentsociety-community/issues"<|MERGE_RESOLUTION|>--- conflicted
+++ resolved
@@ -1,10 +1,6 @@
 [project]
 name = "agentsociety-community"
-<<<<<<< HEAD
-version = "0.2.1"
-=======
-version = "0.2.3"
->>>>>>> d5d1d8ed
+version = "0.2.4"
 description = "A community library for customizing agent/block for AgentSociety"
 authors = [
     { name = "Jun Zhang", email = "zhangjun990222@gmail.com" },
